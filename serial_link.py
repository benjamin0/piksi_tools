#!/usr/bin/env python
# Copyright (C) 2011-2014 Swift Navigation Inc.
# Contact: Fergus Noble <fergus@swift-nav.com>
#
# This source is subject to the license found in the file 'LICENSE' which must
# be be distributed together with this source. All other rights reserved.
#
# THIS CODE AND INFORMATION IS PROVIDED "AS IS" WITHOUT WARRANTY OF ANY KIND,
# EITHER EXPRESSED OR IMPLIED, INCLUDING BUT NOT LIMITED TO THE IMPLIED
# WARRANTIES OF MERCHANTABILITY AND/OR FITNESS FOR A PARTICULAR PURPOSE.

import re
import struct
import threading
import time
import sys

import sbp_piksi as ids

DEFAULT_PORT = '/dev/ttyUSB0'
DEFAULT_BAUD = 1000000

SBP_PREAMBLE = 0x55

crc16_tab = [
  0x0000,0x1021,0x2042,0x3063,0x4084,0x50a5,0x60c6,0x70e7,
  0x8108,0x9129,0xa14a,0xb16b,0xc18c,0xd1ad,0xe1ce,0xf1ef,
  0x1231,0x0210,0x3273,0x2252,0x52b5,0x4294,0x72f7,0x62d6,
  0x9339,0x8318,0xb37b,0xa35a,0xd3bd,0xc39c,0xf3ff,0xe3de,
  0x2462,0x3443,0x0420,0x1401,0x64e6,0x74c7,0x44a4,0x5485,
  0xa56a,0xb54b,0x8528,0x9509,0xe5ee,0xf5cf,0xc5ac,0xd58d,
  0x3653,0x2672,0x1611,0x0630,0x76d7,0x66f6,0x5695,0x46b4,
  0xb75b,0xa77a,0x9719,0x8738,0xf7df,0xe7fe,0xd79d,0xc7bc,
  0x48c4,0x58e5,0x6886,0x78a7,0x0840,0x1861,0x2802,0x3823,
  0xc9cc,0xd9ed,0xe98e,0xf9af,0x8948,0x9969,0xa90a,0xb92b,
  0x5af5,0x4ad4,0x7ab7,0x6a96,0x1a71,0x0a50,0x3a33,0x2a12,
  0xdbfd,0xcbdc,0xfbbf,0xeb9e,0x9b79,0x8b58,0xbb3b,0xab1a,
  0x6ca6,0x7c87,0x4ce4,0x5cc5,0x2c22,0x3c03,0x0c60,0x1c41,
  0xedae,0xfd8f,0xcdec,0xddcd,0xad2a,0xbd0b,0x8d68,0x9d49,
  0x7e97,0x6eb6,0x5ed5,0x4ef4,0x3e13,0x2e32,0x1e51,0x0e70,
  0xff9f,0xefbe,0xdfdd,0xcffc,0xbf1b,0xaf3a,0x9f59,0x8f78,
  0x9188,0x81a9,0xb1ca,0xa1eb,0xd10c,0xc12d,0xf14e,0xe16f,
  0x1080,0x00a1,0x30c2,0x20e3,0x5004,0x4025,0x7046,0x6067,
  0x83b9,0x9398,0xa3fb,0xb3da,0xc33d,0xd31c,0xe37f,0xf35e,
  0x02b1,0x1290,0x22f3,0x32d2,0x4235,0x5214,0x6277,0x7256,
  0xb5ea,0xa5cb,0x95a8,0x8589,0xf56e,0xe54f,0xd52c,0xc50d,
  0x34e2,0x24c3,0x14a0,0x0481,0x7466,0x6447,0x5424,0x4405,
  0xa7db,0xb7fa,0x8799,0x97b8,0xe75f,0xf77e,0xc71d,0xd73c,
  0x26d3,0x36f2,0x0691,0x16b0,0x6657,0x7676,0x4615,0x5634,
  0xd94c,0xc96d,0xf90e,0xe92f,0x99c8,0x89e9,0xb98a,0xa9ab,
  0x5844,0x4865,0x7806,0x6827,0x18c0,0x08e1,0x3882,0x28a3,
  0xcb7d,0xdb5c,0xeb3f,0xfb1e,0x8bf9,0x9bd8,0xabbb,0xbb9a,
  0x4a75,0x5a54,0x6a37,0x7a16,0x0af1,0x1ad0,0x2ab3,0x3a92,
  0xfd2e,0xed0f,0xdd6c,0xcd4d,0xbdaa,0xad8b,0x9de8,0x8dc9,
  0x7c26,0x6c07,0x5c64,0x4c45,0x3ca2,0x2c83,0x1ce0,0x0cc1,
  0xef1f,0xff3e,0xcf5d,0xdf7c,0xaf9b,0xbfba,0x8fd9,0x9ff8,
  0x6e17,0x7e36,0x4e55,0x5e74,0x2e93,0x3eb2,0x0ed1,0x1ef0
]

# CRC16 implementation acording to CCITT standards.
def crc16(s, crc=0):
  for ch in s:
    crc = ((crc<<8)&0xFFFF) ^ crc16_tab[ ((crc>>8)&0xFF) ^ (ord(ch)&0xFF) ]
    crc &= 0xFFFF
  return crc

class ListenerThread (threading.Thread):

  def __init__(self, link, print_unhandled=False):
    super(ListenerThread, self).__init__()
    self.link = link
    self.wants_to_stop = False
    self.print_unhandled = print_unhandled
    self.daemon = True

  def stop(self):
    self.wants_to_stop = True

  def run(self):
    while not self.wants_to_stop:
      try:
        mt, ms, md = self.link.get_message()
<<<<<<< HEAD
        if self.wants_to_stop:
          # Will throw away last message even if it is valid.
=======
        # Will throw away last message here even if it is valid.
        if self.wants_to_stop:
>>>>>>> e5697299
          if self.link.ser:
            self.link.ser.close()
          break
        if mt is not None:
          cbs = self.link.get_callback(mt)
          if cbs is None or len(cbs) == 0:
            if self.print_unhandled:
              print "Host Side Unhandled message %02X" % mt
          else:
            for cb in cbs:
              try:
                cb(md, sender=ms)
              except TypeError:
                cb(md)
      except:
        import traceback
        print traceback.format_exc()

def list_ports(self=None):
  import serial.tools.list_ports
  ports = serial.tools.list_ports.comports()
  # Remove ports matching "ttyS*" (non-virtual serial ports on Linux).
  ports = filter(lambda x: x[1][0:4] != "ttyS", ports)
  if not any(ports):
    return None
  else:
    return ports

class SerialLink:

  def __init__(self, port=DEFAULT_PORT, baud=DEFAULT_BAUD, use_ftdi=False, print_unhandled=False):
    self.print_unhandled = print_unhandled
    self.unhandled_bytes = 0
    self.callbacks = {}
    if use_ftdi:
      import pylibftdi
      self.ser = pylibftdi.Device()
      self.ser.baudrate = baud
    else:
      import serial
      try:
        self.ser = serial.Serial(port, baud, timeout=1)
      except serial.SerialException:
        print
        print "Serial device '%s' not found" % port
        print
        print "The following serial devices were detected:"
        print
        for p in list_ports():
          p_name, p_desc, _ = p
          if p_desc == p_name:
            print "\t%s" % p_name
          else:
            print "\t%s (%s)" % (p_name, p_desc)
        sys.exit(1)

    # Delay then flush the buffer to make sure the receive buffer starts empty.
    time.sleep(0.5)
    self.ser.flush()

    self.lt = ListenerThread(self, print_unhandled)
    self.lt.start()

  def __del__(self):
    self.close()

  def close(self):
    try:
      self.lt.stop()
      while self.lt.isAlive():
        time.sleep(0.1)
    except AttributeError:
      pass

  def get_message(self):
    while True:
      if self.lt.wants_to_stop:
        return (None, None, None)

      # Sync with magic start bytes
      try:
        magic = self.ser.read(1)
      except OSError:
        print "Error: Piksi not connected"
        sys.exit(1)
      if magic:
        if ord(magic) == SBP_PREAMBLE:
          break
        else:
          self.unhandled_bytes += 1
          if self.print_unhandled:
            print "Host Side Unhandled byte : 0x%02x," % ord(magic), \
                                                            "total", \
                                               self.unhandled_bytes

    hdr = ""
    while len(hdr) < 5:
      hdr = self.ser.read(5 - len(hdr))

    msg_type, sender_id, msg_len = struct.unpack('<HHB', hdr)
    crc = crc16(hdr, 0)

    data = ""
    while len(data) < msg_len:
      data += self.ser.read(msg_len - len(data))
    crc = crc16(data, crc)

    crc_received = ""
    while len(crc_received) < 2:
      crc_received = self.ser.read(2 - len(crc_received))
    crc_received = struct.unpack('<H', crc_received)[0]

    if crc != crc_received:
      print "Host Side CRC mismatch: 0x%04X 0x%04X" % (crc, crc_received)
      return (None, None, None)

    return (msg_type, sender_id, data)

  def send_message(self, msg_type, msg, sender_id=0x42):
    framed_msg = struct.pack('<BHHB', SBP_PREAMBLE, msg_type, sender_id, len(msg))
    framed_msg += msg
    crc = crc16(framed_msg[1:], 0)
    framed_msg += struct.pack('<H', crc)

    self.ser.write(framed_msg)

  def send_char(self, char):
    self.ser.write(char)

  def add_callback(self, msg_type, callback):
    try:
      self.callbacks[msg_type].append(callback)
    except KeyError:
      self.callbacks[msg_type] = [callback]

  def rm_callback(self, msg_type, callback):
    try:
      self.callbacks[msg_type].remove(callback)
    except KeyError:
      print "Can't remove callback for msg 0x%04x: message not registered" \
            % msg_type
    except ValueError:
      print "Can't remove callback for msg 0x%04x: callback not registered" \
            % msg_type

  def get_callback(self, msg_type):
    if msg_type in self.callbacks:
      return self.callbacks[msg_type]
    else:
      return None

  def wait_message(self, msg_type, timeout=None):
    ev = threading.Event()
    d = {'data': None}
    def cb(data):
      d['data'] = data
      ev.set()
    self.add_callback(msg_type, cb)
    ev.wait(timeout)
    self.rm_callback(msg_type, cb)
    return d['data']

def default_print_callback(data):
  sys.stdout.write(data)

if __name__ == "__main__":
  import argparse
  parser = argparse.ArgumentParser(description='Swift Nav Serial Link.')
  parser.add_argument('-p', '--port',
                     default=[DEFAULT_PORT], nargs=1,
                     help='specify the serial port to use.')
  parser.add_argument("-b", "--baud",
                     default=[DEFAULT_BAUD], nargs=1,
                     help="specify the baud rate to use.")
  parser.add_argument("-v", "--verbose",
                     help="print extra debugging information.",
                     action="store_true")
  parser.add_argument("-f", "--ftdi",
                     help="use pylibftdi instead of pyserial.",
                     action="store_true")
  args = parser.parse_args()
  serial_port = args.port[0]
  baud = args.baud[0]
  link = SerialLink(serial_port, baud, use_ftdi=args.ftdi,
                    print_unhandled=args.verbose)
  link.add_callback(ids.PRINT, default_print_callback)
  try:
    while True:
      time.sleep(0.1)
  except KeyboardInterrupt:
    pass
  finally:
    link.close()<|MERGE_RESOLUTION|>--- conflicted
+++ resolved
@@ -16,6 +16,7 @@
 import sys
 
 import sbp_piksi as ids
+
 
 DEFAULT_PORT = '/dev/ttyUSB0'
 DEFAULT_BAUD = 1000000
@@ -80,13 +81,8 @@
     while not self.wants_to_stop:
       try:
         mt, ms, md = self.link.get_message()
-<<<<<<< HEAD
-        if self.wants_to_stop:
-          # Will throw away last message even if it is valid.
-=======
         # Will throw away last message here even if it is valid.
         if self.wants_to_stop:
->>>>>>> e5697299
           if self.link.ser:
             self.link.ser.close()
           break

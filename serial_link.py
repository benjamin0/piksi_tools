#!/usr/bin/env python

import re
import struct
import threading
import time
import sys

import sbp_messages as ids


DEFAULT_PORT = '/dev/ttyUSB0'
DEFAULT_BAUD = 1000000

SBP_HEADER_1 = 0xBE
SBP_HEADER_2 = 0xEF

crc16_tab = [
  0x0000,0x1021,0x2042,0x3063,0x4084,0x50a5,0x60c6,0x70e7,
  0x8108,0x9129,0xa14a,0xb16b,0xc18c,0xd1ad,0xe1ce,0xf1ef,
  0x1231,0x0210,0x3273,0x2252,0x52b5,0x4294,0x72f7,0x62d6,
  0x9339,0x8318,0xb37b,0xa35a,0xd3bd,0xc39c,0xf3ff,0xe3de,
  0x2462,0x3443,0x0420,0x1401,0x64e6,0x74c7,0x44a4,0x5485,
  0xa56a,0xb54b,0x8528,0x9509,0xe5ee,0xf5cf,0xc5ac,0xd58d,
  0x3653,0x2672,0x1611,0x0630,0x76d7,0x66f6,0x5695,0x46b4,
  0xb75b,0xa77a,0x9719,0x8738,0xf7df,0xe7fe,0xd79d,0xc7bc,
  0x48c4,0x58e5,0x6886,0x78a7,0x0840,0x1861,0x2802,0x3823,
  0xc9cc,0xd9ed,0xe98e,0xf9af,0x8948,0x9969,0xa90a,0xb92b,
  0x5af5,0x4ad4,0x7ab7,0x6a96,0x1a71,0x0a50,0x3a33,0x2a12,
  0xdbfd,0xcbdc,0xfbbf,0xeb9e,0x9b79,0x8b58,0xbb3b,0xab1a,
  0x6ca6,0x7c87,0x4ce4,0x5cc5,0x2c22,0x3c03,0x0c60,0x1c41,
  0xedae,0xfd8f,0xcdec,0xddcd,0xad2a,0xbd0b,0x8d68,0x9d49,
  0x7e97,0x6eb6,0x5ed5,0x4ef4,0x3e13,0x2e32,0x1e51,0x0e70,
  0xff9f,0xefbe,0xdfdd,0xcffc,0xbf1b,0xaf3a,0x9f59,0x8f78,
  0x9188,0x81a9,0xb1ca,0xa1eb,0xd10c,0xc12d,0xf14e,0xe16f,
  0x1080,0x00a1,0x30c2,0x20e3,0x5004,0x4025,0x7046,0x6067,
  0x83b9,0x9398,0xa3fb,0xb3da,0xc33d,0xd31c,0xe37f,0xf35e,
  0x02b1,0x1290,0x22f3,0x32d2,0x4235,0x5214,0x6277,0x7256,
  0xb5ea,0xa5cb,0x95a8,0x8589,0xf56e,0xe54f,0xd52c,0xc50d,
  0x34e2,0x24c3,0x14a0,0x0481,0x7466,0x6447,0x5424,0x4405,
  0xa7db,0xb7fa,0x8799,0x97b8,0xe75f,0xf77e,0xc71d,0xd73c,
  0x26d3,0x36f2,0x0691,0x16b0,0x6657,0x7676,0x4615,0x5634,
  0xd94c,0xc96d,0xf90e,0xe92f,0x99c8,0x89e9,0xb98a,0xa9ab,
  0x5844,0x4865,0x7806,0x6827,0x18c0,0x08e1,0x3882,0x28a3,
  0xcb7d,0xdb5c,0xeb3f,0xfb1e,0x8bf9,0x9bd8,0xabbb,0xbb9a,
  0x4a75,0x5a54,0x6a37,0x7a16,0x0af1,0x1ad0,0x2ab3,0x3a92,
  0xfd2e,0xed0f,0xdd6c,0xcd4d,0xbdaa,0xad8b,0x9de8,0x8dc9,
  0x7c26,0x6c07,0x5c64,0x4c45,0x3ca2,0x2c83,0x1ce0,0x0cc1,
  0xef1f,0xff3e,0xcf5d,0xdf7c,0xaf9b,0xbfba,0x8fd9,0x9ff8,
  0x6e17,0x7e36,0x4e55,0x5e74,0x2e93,0x3eb2,0x0ed1,0x1ef0
]

# CRC16 implementation acording to CCITT standards.
def crc16(s, crc=0):
  for ch in s:
    crc = ((crc<<8)&0xFFFF) ^ crc16_tab[ ((crc>>8)&0xFF) ^ (ord(ch)&0xFF) ]
    crc &= 0xFFFF
  return crc

class ListenerThread (threading.Thread):

  def __init__(self, link):
    self.wants_to_stop = False
    super(ListenerThread, self).__init__()
    self.link = link
    self.wants_to_stop = False

  def stop(self):
    self.wants_to_stop = True

  def run(self):
    while not self.wants_to_stop:
      try:
        mt, md = self.link.get_message()
        if self.wants_to_stop: #will throw away last message here even if it is valid
          if self.link.ser:
            self.link.ser.close()
          break
        if mt is not None:
          cb = self.link.get_callback(mt)
          if cb:
            cb(md)
          else:
            print "Unhandled message %02X" % mt
      except Exception, err:
        import traceback
        print traceback.format_exc()

class SerialLink:

<<<<<<< HEAD
  def __init__(self, port=DEFAULT_PORT, baud=DEFAULT_BAUD, use_ftdi=False, print_unhandled=True):
    self.print_unhandled = print_unhandled
    self.unhandled_bytes = 0
    self.callbacks = {}
=======
  def __init__(self, port=DEFAULT_PORT, baud=DEFAULT_BAUD, use_ftdi=False):
    self.callbacks = {}
    self.unhandled_bytes = 0

>>>>>>> 593a1fa0
    if use_ftdi:
      import pylibftdi
      self.ser = pylibftdi.Device()
      self.ser.baudrate = baud
    else:
      import serial
      self.ser = serial.Serial(port, baud, timeout=1)

    # Delay then flush the buffer to make sure the receive buffer starts empty.
    time.sleep(0.5)
    self.ser.flush()

    self.lt = ListenerThread(self)
    self.lt.start()

  def __del__(self):
    self.close()

  def close(self):
    try:
      self.lt.stop()
    except AttributeError:
      pass

  def get_message(self):
    while True:
      if self.lt.wants_to_stop:
        return (None, None)

      # Sync with magic start bytes
      magic = self.ser.read(1)
      if magic:
        if ord(magic) == SBP_HEADER_1:
          magic = self.ser.read(1)
          if ord(magic) == SBP_HEADER_2:
            break
          else:
            self.unhandled_bytes += 1
            if self.print_unhandled:
              print "Unhandled byte : 0x%02x," % (ord(magic), "total",
                                                  self.unhandled_bytes)
        else:
          self.unhandled_bytes += 1
          if self.print_unhandled:
            print "Unhandled byte : 0x%02x," % (ord(magic), "total",
                                                self.unhandled_bytes)

    hdr = ""
    while len(hdr) < 2:
      hdr = self.ser.read(2 - len(hdr))

    msg_type, msg_len = map(ord, hdr)
    crc = crc16(hdr, 0)

    data = ""
    while len(data) < msg_len:
      data += self.ser.read(msg_len - len(data))
    crc = crc16(data, crc)

    crc_received = ""
    while len(crc_received) < 2:
      crc_received = self.ser.read(2 - len(crc_received))
    crc_received = struct.unpack('<H', crc_received)[0]

    if crc != crc_received:
      print "CRC mismatch: 0x%04X 0x%04X" % (crc, crc_received)
      return (None, None)

    return (msg_type, data)

  def send_message(self, msg_type, msg):
    crc = crc16(map(chr, [msg_type, len(msg)]), 0)
    crc_int = crc16(msg, crc)
    crc = struct.pack('<H', crc_int)

    self.ser.write(chr(SBP_HEADER_1))
    self.ser.write(chr(SBP_HEADER_2))
    self.ser.write(chr(msg_type))
    self.ser.write(chr(len(msg)))
    self.ser.write(msg)
    self.ser.write(crc)

  def send_char(self, char):
    self.ser.write(char)

  def add_callback(self, msg_type, callback):
    self.callbacks[msg_type] = callback

  def get_callback(self, msg_type):
    if msg_type in self.callbacks:
      return self.callbacks[msg_type]
    else:
      return None

def default_print_callback(data):
  sys.stdout.write(data)

if __name__ == "__main__":
  import argparse
  parser = argparse.ArgumentParser(description='Swift Nav Serial Link.')
  parser.add_argument('-p', '--port',
                     default=[DEFAULT_PORT], nargs=1,
                     help='specify the serial port to use.')
  parser.add_argument("-f", "--ftdi",
                    help="use pylibftdi instead of pyserial.",
                    action="store_true")
  args = parser.parse_args()
  serial_port = args.port[0]
  link = SerialLink(serial_port, use_ftdi=args.ftdi)
  link.add_callback(ids.PRINT, default_print_callback)
  char = 0
  try:
    while True:
      time.sleep(0.1)
  except KeyboardInterrupt:
    pass
  finally:
    link.close()<|MERGE_RESOLUTION|>--- conflicted
+++ resolved
@@ -63,7 +63,6 @@
     self.wants_to_stop = False
     super(ListenerThread, self).__init__()
     self.link = link
-    self.wants_to_stop = False
 
   def stop(self):
     self.wants_to_stop = True
@@ -88,17 +87,12 @@
 
 class SerialLink:
 
-<<<<<<< HEAD
   def __init__(self, port=DEFAULT_PORT, baud=DEFAULT_BAUD, use_ftdi=False, print_unhandled=True):
     self.print_unhandled = print_unhandled
     self.unhandled_bytes = 0
     self.callbacks = {}
-=======
-  def __init__(self, port=DEFAULT_PORT, baud=DEFAULT_BAUD, use_ftdi=False):
-    self.callbacks = {}
     self.unhandled_bytes = 0
 
->>>>>>> 593a1fa0
     if use_ftdi:
       import pylibftdi
       self.ser = pylibftdi.Device()
@@ -108,7 +102,7 @@
       self.ser = serial.Serial(port, baud, timeout=1)
 
     # Delay then flush the buffer to make sure the receive buffer starts empty.
-    time.sleep(0.5)
+    time.sleep(0.2)
     self.ser.flush()
 
     self.lt = ListenerThread(self)
